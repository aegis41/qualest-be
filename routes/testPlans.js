--- conflicted
+++ resolved
@@ -14,12 +14,8 @@
  * /api/testplans:
  *   post:
  *     summary: Create a new test plan
-<<<<<<< HEAD
  *     tags:
  *       - TestPlans
-=======
- *     tags: [TestPlans]
->>>>>>> c2abae16
  *     requestBody:
  *       required: true
  *       content:
@@ -31,14 +27,17 @@
  *                 type: string
  *                 description: Name of the test plan
  *                 example: "User Registration Plan"
+ *                 description: Name of the test plan
+ *                 example: "User Registration Plan"
  *               description:
  *                 type: string
+ *                 description: Description of the test plan
+ *                 example: "This plan tests user registration workflows."
  *                 description: Description of the test plan
  *                 example: "This plan tests user registration workflows."
  *               project_id:
  *                 type: string
  *                 description: ID of the associated project
-<<<<<<< HEAD
  *                 example: "60e8f8e5b9c3b3f51f16e13a"
  *               created_by:
  *                 type: string
@@ -50,9 +49,6 @@
  *                   type: string
  *                 description: List of test steps (raw strings for now)
  *                 example: ["Step 1: Navigate to the homepage", "Step 2: Register a new user"]
-=======
- *                 example: "67695badcfced1e07d82b36c"
->>>>>>> c2abae16
  *     responses:
  *       201:
  *         description: Test plan created successfully
@@ -77,7 +73,6 @@
  *                   type: string
  *                   description: ID of the associated project
  *                   example: "60e8f8e5b9c3b3f51f16e13a"
-<<<<<<< HEAD
  *                 created_by:
  *                   type: string
  *                   description: ID of the user creating the test plan
@@ -88,8 +83,6 @@
  *                     type: string
  *                   description: List of test steps
  *                   example: ["Step 1: Navigate to the homepage", "Step 2: Register a new user"]
-=======
->>>>>>> c2abae16
  *                 created_at:
  *                   type: string
  *                   format: date-time
@@ -109,11 +102,7 @@
  *               properties:
  *                 error:
  *                   type: string
-<<<<<<< HEAD
  *                   example: "Name and project ID are required"
-=======
- *                   example: "Name and project_id are required"
->>>>>>> c2abae16
  *       500:
  *         description: Internal server error
  *         content:
@@ -135,7 +124,6 @@
       return res.status(400).json({ error: 'Name and project ID are required' });
     }
 
-<<<<<<< HEAD
     // Validate project ID
     const project = await Project.findById(project_id);
     if (!project) {
@@ -148,11 +136,6 @@
       if (!user) {
         return res.status(400).json({ error: 'Invalid user ID' });
       }
-=======
-    // Validate required fields
-    if (!name || !project_id) {
-      return res.status(400).json({ error: 'Name and project_id are required' });
->>>>>>> c2abae16
     }
 
     // Create the test plan
@@ -160,11 +143,8 @@
       name,
       description,
       project_id,
-<<<<<<< HEAD
       created_by,
       steps: steps || [], // Allow empty or raw values for steps
-=======
->>>>>>> c2abae16
     });
 
     await testPlan.save();
@@ -178,159 +158,13 @@
 
 /**
  * @swagger
- * /api/test-plans:
- *   get:
- *     summary: Retrieve all test plans with pagination, sorting, and filtering
- *     tags: [TestPlans]
- *     parameters:
- *       - in: query
- *         name: page
- *         schema:
- *           type: integer
- *           example: 1
- *         description: Page number for pagination
- *       - in: query
- *         name: limit
- *         schema:
- *           type: integer
- *           example: 10
- *         description: Number of results per page
- *       - in: query
- *         name: sortBy
- *         schema:
- *           type: string
- *         description: Field to sort by (e.g., name, created_at)
- *       - in: query
- *         name: order
- *         schema:
- *           type: string
- *           enum: [asc, desc]
- *         description: Sort order (ascending or descending)
- *       - in: query
- *         name: filterBy
- *         schema:
- *           type: string
- *         description: Field to filter by
- *       - in: query
- *         name: filterTerm
- *         schema:
- *           type: string
- *         description: Term to filter by
- *     responses:
- *       200:
- *         description: Successfully retrieved test plans
- *         content:
- *           application/json:
- *             schema:
- *               type: object
- *               properties:
- *                 total:
- *                   type: integer
- *                   description: Total number of test plans
- *                   example: 50
- *                 page:
- *                   type: integer
- *                   description: Current page
- *                   example: 1
- *                 totalPages:
- *                   type: integer
- *                   description: Total pages available
- *                   example: 5
- *                 testPlans:
- *                   type: array
- *                   items:
- *                     type: object
- *                     properties:
- *                       _id:
- *                         type: string
- *                         description: Unique identifier for the test plan
- *                         example: "60e8f8e5b9c3b3f51f16e13e"
- *                       name:
- *                         type: string
- *                         description: Name of the test plan
- *                         example: "User Registration Plan"
- *                       description:
- *                         type: string
- *                         description: Description of the test plan
- *                         example: "This plan tests user registration workflows."
- *                       project_id:
- *                         type: object
- *                         properties:
- *                           _id:
- *                             type: string
- *                             description: ID of the associated project
- *                             example: "67695bb6cfced1e07d82b370"
- *                           name:
- *                             type: string
- *                             description: Project name
- *                             example: "Example Project One"
- *                           description:
- *                             type: string
- *                             description: Text description of the project
- *                             example: "This describes Example Project One"
- *                       created_at:
- *                         type: string
- *                         format: date-time
- *                         description: Timestamp when the test plan was created
- *                         example: "2024-12-23T16:21:45.784Z"
- *                       updated_at:
- *                         type: string
- *                         format: date-time
- *                         description: Timestamp when the test plan was last updated
- *                         example: "2024-12-23T16:21:52.933Z"
- *       500:
- *         description: Internal server error
- *         content:
- *           application/json:
- *             schema:
- *               type: object
- *               properties:
- *                 error:
- *                   type: string
- *                   description: Error message
- *                   example: "Internal server error"
- */
-
-router.get('/', async (req, res) => {
-  try {
-    const { page = 1, limit = 10, sortBy = 'created_at', order = 'asc', filterBy, filterTerm } = req.query;
-
-    const skip = (page - 1) * limit;
-    const sortOrder = order === 'desc' ? -1 : 1;
-    const sort = { [sortBy]: sortOrder };
-
-    // Build the filter
-    const filter = { isDeleted: false };
-    if (filterBy && filterTerm) {
-      filter[filterBy] = { $regex: filterTerm, $options: 'i' }; // Case-insensitive regex search
-    }
-
-    const total = await TestPlan.countDocuments(filter);
-    const testPlans = await TestPlan.find(filter).populate('project_id', 'name description').sort(sort).skip(skip).limit(Number(limit));
-
-    res.status(200).json({
-      total,
-      page: Number(page),
-      totalPages: Math.ceil(total / limit),
-      testPlans,
-    });
-  } catch (err) {
-    res.status(500).json({ error: err.message });
-  }
-});
-
-/**
- * @swagger
  * /api/test-plans/{id}:
  *   get:
-<<<<<<< HEAD
+ *     summary: Retrieve a single test plan by ID
+ *     tags: [TestPlans]
  *     summary: Get a test plan by ID
  *     tags: 
  *       - Test Plans
-=======
- *     summary: Retrieve a single test plan by ID
- *     tags: [TestPlans]
->>>>>>> c2abae16
  *     parameters:
  *       - in: path
  *         name: id
